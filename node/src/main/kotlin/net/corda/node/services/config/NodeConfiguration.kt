package net.corda.node.services.config

import com.typesafe.config.Config
import net.corda.core.context.AuthServiceId
import net.corda.core.identity.CordaX500Name
import net.corda.core.utilities.NetworkHostAndPort
import net.corda.core.utilities.seconds
import net.corda.node.services.messaging.CertificateChainCheckPolicy
import net.corda.nodeapi.internal.persistence.DatabaseConfig
import net.corda.nodeapi.internal.config.User
import net.corda.nodeapi.internal.config.NodeSSLConfiguration
import net.corda.nodeapi.internal.config.parseAs
import java.net.URL
import java.nio.file.Path
import java.util.*

interface NodeConfiguration : NodeSSLConfiguration {
    // myLegalName should be only used in the initial network registration, we should use the name from the certificate instead of this.
    // TODO: Remove this so we don't accidentally use this identity in the code?
    val myLegalName: CordaX500Name
    val emailAddress: String
    val exportJMXto: String
    val dataSourceProperties: Properties
    val rpcUsers: List<User>
    val security: SecurityConfiguration?
    val devMode: Boolean
    val devModeOptions: DevModeOptions?
    val compatibilityZoneURL: URL?
    val certificateChainCheckPolicies: List<CertChainPolicyConfig>
    val verifierType: VerifierType
    val messageRedeliveryDelaySeconds: Int
    val notary: NotaryConfig?
    val activeMQServer: ActiveMqServerConfiguration
    val additionalNodeInfoPollingFrequencyMsec: Long
    // TODO Remove as this is only used by the driver
    val useHTTPS: Boolean
    val p2pAddress: NetworkHostAndPort
    val rpcAddress: NetworkHostAndPort?
    val messagingServerAddress: NetworkHostAndPort?
    // TODO Move into DevModeOptions
    val useTestClock: Boolean get() = false
    val detectPublicIp: Boolean get() = true
    val sshd: SSHDConfiguration?
    val database: DatabaseConfig
}

data class DevModeOptions(val disableCheckpointChecker: Boolean = false)

fun NodeConfiguration.shouldCheckCheckpoints(): Boolean {
    return this.devMode && this.devModeOptions?.disableCheckpointChecker != true
}

data class NotaryConfig(val validating: Boolean,
                        val raft: RaftConfig? = null,
                        val bftSMaRt: BFTSMaRtConfiguration? = null,
                        val custom: Boolean = false
) {
    init {
        require(raft == null || bftSMaRt == null || !custom) {
            "raft, bftSMaRt, and custom configs cannot be specified together"
        }
    }
    val isClusterConfig: Boolean get() = raft != null || bftSMaRt != null
}

data class RaftConfig(val nodeAddress: NetworkHostAndPort, val clusterAddresses: List<NetworkHostAndPort>)

/** @param exposeRaces for testing only, so its default is not in reference.conf but here. */
data class BFTSMaRtConfiguration(
        val replicaId: Int,
        val clusterAddresses: List<NetworkHostAndPort>,
        val debug: Boolean = false,
        val exposeRaces: Boolean = false
) {
    init {
        require(replicaId >= 0) { "replicaId cannot be negative" }
    }
}

data class BridgeConfiguration(val retryIntervalMs: Long,
                               val maxRetryIntervalMin: Long,
                               val retryIntervalMultiplier: Double)

data class ActiveMqServerConfiguration(val bridge: BridgeConfiguration)

fun Config.parseAsNodeConfiguration(): NodeConfiguration = this.parseAs<NodeConfigurationImpl>()

data class NodeConfigurationImpl(
        /** This is not retrieved from the config file but rather from a command line argument. */
        override val baseDirectory: Path,
        override val myLegalName: CordaX500Name,
        override val emailAddress: String,
        override val keyStorePassword: String,
        override val trustStorePassword: String,
        override val dataSourceProperties: Properties,
        override val compatibilityZoneURL: URL? = null,
        override val rpcUsers: List<User>,
        override val security : SecurityConfiguration? = null,
        override val verifierType: VerifierType,
        // TODO typesafe config supports the notion of durations. Make use of that by mapping it to java.time.Duration.
        // Then rename this to messageRedeliveryDelay and make it of type Duration
        override val messageRedeliveryDelaySeconds: Int = 30,
        override val useHTTPS: Boolean,
        override val p2pAddress: NetworkHostAndPort,
        override val rpcAddress: NetworkHostAndPort?,
        // TODO This field is slightly redundant as p2pAddress is sufficient to hold the address of the node's MQ broker.
        // Instead this should be a Boolean indicating whether that broker is an internal one started by the node or an external one
        override val messagingServerAddress: NetworkHostAndPort?,
        override val notary: NotaryConfig?,
        override val certificateChainCheckPolicies: List<CertChainPolicyConfig>,
        override val devMode: Boolean = false,
        override val devModeOptions: DevModeOptions? = null,
        override val useTestClock: Boolean = false,
        override val detectPublicIp: Boolean = true,
        override val activeMQServer: ActiveMqServerConfiguration,
        // TODO See TODO above. Rename this to nodeInfoPollingFrequency and make it of type Duration
        override val additionalNodeInfoPollingFrequencyMsec: Long = 5.seconds.toMillis(),
        override val sshd: SSHDConfiguration? = null,
        override val database: DatabaseConfig = DatabaseConfig(initialiseSchema = devMode, exportHibernateJMXStatistics = devMode)
        ) : NodeConfiguration {

    override val exportJMXto: String get() = "http"

    init {
        // This is a sanity feature do not remove.
        require(!useTestClock || devMode) { "Cannot use test clock outside of dev mode" }
        require(devModeOptions == null || devMode) { "Cannot use devModeOptions outside of dev mode" }
<<<<<<< HEAD
=======
        require(myLegalName.commonName == null) { "Common name must be null: $myLegalName" }
        require(security == null || rpcUsers.isEmpty()) {
            "Cannot specify both 'rpcUsers' and 'security' in configuration"
        }
>>>>>>> da38e6f6
    }
}

enum class VerifierType {
    InMemory,
    OutOfProcess
}

enum class CertChainPolicyType {
    Any,
    RootMustMatch,
    LeafMustMatch,
    MustContainOneOf
}

data class CertChainPolicyConfig(val role: String, private val policy: CertChainPolicyType, private val trustedAliases: Set<String>) {
    val certificateChainCheckPolicy: CertificateChainCheckPolicy
        get() {
            return when (policy) {
                CertChainPolicyType.Any -> CertificateChainCheckPolicy.Any
                CertChainPolicyType.RootMustMatch -> CertificateChainCheckPolicy.RootMustMatch
                CertChainPolicyType.LeafMustMatch -> CertificateChainCheckPolicy.LeafMustMatch
                CertChainPolicyType.MustContainOneOf -> CertificateChainCheckPolicy.MustContainOneOf(trustedAliases)
            }
        }
}

data class SSHDConfiguration(val port: Int)

// Supported types of authentication/authorization data providers
enum class AuthDataSourceType {
    // External RDBMS
    DB,

    // Static dataset hard-coded in config
    INMEMORY
}

// Password encryption scheme
enum class PasswordEncryption {

    // Password stored in clear
    NONE,

    // Password salt-hashed using Apache Shiro flexible encryption format
    // [org.apache.shiro.crypto.hash.format.Shiro1CryptFormat]
    SHIRO_1_CRYPT
}

// Subset of Node configuration related to security aspects
data class SecurityConfiguration(val authService: SecurityConfiguration.AuthService) {

    // Configure RPC/Shell users authentication/authorization service
    data class AuthService(val dataSource: AuthService.DataSource,
                           val id: AuthServiceId = defaultAuthServiceId(dataSource.type),
                           val options: AuthService.Options? = null) {

        init {
            require(!(dataSource.type == AuthDataSourceType.INMEMORY &&
                    options?.cache != null)) {
                "No cache supported for INMEMORY data provider"
            }
        }

        // Optional components: cache
        data class Options(val cache: Options.Cache?) {

            // Cache parameters
            data class Cache(val expiryTimeInSecs: Long, val capacity: Long)

        }

        // Provider of users credentials and permissions data
        data class DataSource(val type: AuthDataSourceType,
                              val passwordEncryption: PasswordEncryption = PasswordEncryption.NONE,
                              val connection: Properties? = null,
                              val users: List<User>? = null) {
            init {
                when (type) {
                    AuthDataSourceType.INMEMORY -> require(users != null && connection == null)
                    AuthDataSourceType.DB -> require(users == null && connection != null)
                }
            }
        }

        companion object {
            // If unspecified, we assign an AuthServiceId by default based on the
            // underlying data provider
            fun defaultAuthServiceId(type: AuthDataSourceType) = when (type) {
                AuthDataSourceType.INMEMORY -> AuthServiceId("NODE_CONFIG")
                AuthDataSourceType.DB -> AuthServiceId("REMOTE_DATABASE")
            }

            fun fromUsers(users: List<User>) = AuthService(
                    dataSource = DataSource(
                            type = AuthDataSourceType.INMEMORY,
                            users = users,
                            passwordEncryption = PasswordEncryption.NONE),
                    id = AuthServiceId("NODE_CONFIG"))
        }
    }
}<|MERGE_RESOLUTION|>--- conflicted
+++ resolved
@@ -125,13 +125,9 @@
         // This is a sanity feature do not remove.
         require(!useTestClock || devMode) { "Cannot use test clock outside of dev mode" }
         require(devModeOptions == null || devMode) { "Cannot use devModeOptions outside of dev mode" }
-<<<<<<< HEAD
-=======
-        require(myLegalName.commonName == null) { "Common name must be null: $myLegalName" }
         require(security == null || rpcUsers.isEmpty()) {
             "Cannot specify both 'rpcUsers' and 'security' in configuration"
         }
->>>>>>> da38e6f6
     }
 }
 
